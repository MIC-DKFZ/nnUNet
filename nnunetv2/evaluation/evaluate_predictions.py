import multiprocessing
import torch
import os
from monai.metrics import compute_hausdorff_distance
from copy import deepcopy
from multiprocessing import Pool
from typing import Tuple, List, Union, Optional
from torch.nn.functional import one_hot
import numpy as np
from batchgenerators.utilities.file_and_folder_operations import subfiles, join, save_json, load_json, \
    isfile
from nnunetv2.configuration import default_num_processes
from nnunetv2.imageio.base_reader_writer import BaseReaderWriter
from nnunetv2.imageio.reader_writer_registry import determine_reader_writer_from_dataset_json, \
    determine_reader_writer_from_file_ending
from nnunetv2.imageio.simpleitk_reader_writer import SimpleITKIO
# the Evaluator class of the previous nnU-Net was great and all but man was it overengineered. Keep it simple
from nnunetv2.utilities.json_export import recursive_fix_for_json_export
from nnunetv2.utilities.plans_handling.plans_handler import PlansManager
from monai.metrics import compute_hausdorff_distance



def label_or_region_to_key(label_or_region: Union[int, Tuple[int]]):
    return str(label_or_region)


def key_to_label_or_region(key: str):
    try:
        return int(key)
    except ValueError:
        key = key.replace('(', '')
        key = key.replace(')', '')
        split = key.split(',')
        return tuple([int(i) for i in split if len(i) > 0])


def save_summary_json(results: dict, output_file: str):
    """
    json does not support tuples as keys (why does it have to be so shitty) so we need to convert that shit
    ourselves
    """
    results_converted = deepcopy(results)
    # convert keys in mean metrics
    results_converted['mean'] = {label_or_region_to_key(k): results['mean'][k] for k in results['mean'].keys()}
    # convert metric_per_case
    for i in range(len(results_converted["metric_per_case"])):
        results_converted["metric_per_case"][i]['metrics'] = \
            {label_or_region_to_key(k): results["metric_per_case"][i]['metrics'][k]
             for k in results["metric_per_case"][i]['metrics'].keys()}
    # sort_keys=True will make foreground_mean the first entry and thus easy to spot
    save_json(results_converted, output_file, sort_keys=True)


def load_summary_json(filename: str):
    results = load_json(filename)
    # convert keys in mean metrics
    results['mean'] = {key_to_label_or_region(k): results['mean'][k] for k in results['mean'].keys()}
    # convert metric_per_case
    for i in range(len(results["metric_per_case"])):
        results["metric_per_case"][i]['metrics'] = \
            {key_to_label_or_region(k): results["metric_per_case"][i]['metrics'][k]
             for k in results["metric_per_case"][i]['metrics'].keys()}
    return results


def labels_to_list_of_regions(labels: List[int]):
    return [(i,) for i in labels]


def region_or_label_to_mask(segmentation: np.ndarray, region_or_label: Union[int, Tuple[int, ...]]) -> np.ndarray:
    if np.isscalar(region_or_label):
        return segmentation == region_or_label
    else:
        mask = np.zeros_like(segmentation, dtype=bool)
        for r in region_or_label:
            mask[segmentation == r] = True
    return mask


def compute_tp_fp_fn_tn(mask_ref: np.ndarray, mask_pred: np.ndarray, ignore_mask: np.ndarray = None):
    if ignore_mask is None:
        use_mask = np.ones_like(mask_ref, dtype=bool)
    else:
        use_mask = ~ignore_mask
    tp = np.sum((mask_ref & mask_pred) & use_mask)
    fp = np.sum(((~mask_ref) & mask_pred) & use_mask)
    fn = np.sum((mask_ref & (~mask_pred)) & use_mask)
    tn = np.sum(((~mask_ref) & (~mask_pred)) & use_mask)
    return tp, fp, fn, tn


def compute_metrics(reference_file: str, prediction_file: str, image_reader_writer: BaseReaderWriter,
                    labels_or_regions: Union[List[int], List[Union[int, Tuple[int, ...]]]],
                    ignore_label: int = None) -> dict:
    # load images
    seg_ref, seg_ref_dict = image_reader_writer.read_seg(reference_file)
    seg_pred, seg_pred_dict = image_reader_writer.read_seg(prediction_file)
<<<<<<< HEAD
    spacing = seg_ref_dict['spacing']
=======
>>>>>>> 9b10d6c0

    ignore_mask = seg_ref == ignore_label if ignore_label is not None else None

    results = {}
    results['reference_file'] = reference_file
    results['prediction_file'] = prediction_file
    results['metrics'] = {}
    spacing = seg_ref_dict['spacing']
    for r in labels_or_regions:
        results['metrics'][r] = {}
        mask_ref = region_or_label_to_mask(seg_ref, r)
        mask_pred = region_or_label_to_mask(seg_pred, r)
        tp, fp, fn, tn = compute_tp_fp_fn_tn(mask_ref, mask_pred, ignore_mask)
<<<<<<< HEAD
        # TODO replace with better (faster) one hot directly via numpy (eye + dims)
        o_pred = np.transpose(one_hot(torch.tensor(mask_pred).to(torch.int64)).numpy(), (0, 4, 1, 2, 3))
        o_ref = np.transpose(one_hot(torch.tensor(mask_ref).to(torch.int64)).numpy(), (0, 4, 1, 2, 3))
        hsd95 = compute_hausdorff_distance(o_pred, o_ref, percentile=95., spacing=spacing).numpy()[0][0]
=======
        
        mask_pred_int = mask_pred.astype(np.int64)
        one_hot_mask_pred = np.eye(np.max(mask_pred_int) + 1)[mask_pred_int]
        o_pred = np.transpose(one_hot_mask_pred, (0, 4, 1, 2, 3))

        mask_ref_int = mask_ref.astype(np.int64)
        one_hot_mask_ref = np.eye(np.max(mask_ref_int) + 1)[mask_ref_int]
        o_ref = np.transpose(one_hot_mask_ref, (0, 4, 1, 2, 3))
        hsd95 = compute_hausdorff_distance(o_pred, o_ref, percentile=95., spacing=spacing).numpy()[0][0]
        
>>>>>>> 9b10d6c0
        if tp + fp + fn == 0:
            results['metrics'][r]['Dice'] = np.nan
            results['metrics'][r]['IoU'] = np.nan
        else:
            results['metrics'][r]['Dice'] = 2 * tp / (2 * tp + fp + fn)
            results['metrics'][r]['IoU'] = tp / (tp + fp + fn)
        results['metrics'][r]['HSD95'] = hsd95
        results['metrics'][r]['FP'] = fp
        results['metrics'][r]['TP'] = tp
        results['metrics'][r]['FN'] = fn
        results['metrics'][r]['TN'] = tn
        results['metrics'][r]['HSD95'] = hsd95
        results['metrics'][r]['n_pred'] = fp + tp
        results['metrics'][r]['n_ref'] = fn + tp
    return results


def compute_metrics_on_folder(folder_ref: str, folder_pred: str, output_file: str,
                              image_reader_writer: BaseReaderWriter,
                              file_ending: str,
                              regions_or_labels: Union[List[int], List[Union[int, Tuple[int, ...]]]],
                              ignore_label: int = None,
                              num_processes: int = default_num_processes,
                              chill: bool = True) -> dict:
    """
    output_file must end with .json; can be None
    """
    if output_file is not None:
        assert output_file.endswith('.json'), 'output_file should end with .json'
    files_pred = subfiles(folder_pred, suffix=file_ending, join=False)
    files_ref = subfiles(folder_ref, suffix=file_ending, join=False)
    if not chill:
        present = [isfile(join(folder_pred, i)) for i in files_ref]
        assert all(present), "Not all files in folder_ref exist in folder_pred"
    files_ref = [join(folder_ref, i) for i in files_pred]
    files_pred = [join(folder_pred, i) for i in files_pred]
    with multiprocessing.get_context("spawn").Pool(num_processes) as pool:
        # for i in list(zip(files_ref, files_pred, [image_reader_writer] * len(files_pred), [regions_or_labels] * len(files_pred), [ignore_label] * len(files_pred))):
        #     compute_metrics(*i)
        results = pool.starmap(
            compute_metrics,
            list(zip(files_ref, files_pred, [image_reader_writer] * len(files_pred), [regions_or_labels] * len(files_pred),
                     [ignore_label] * len(files_pred)))
        )

    # mean metric per class
    metric_list = list(results[0]['metrics'][regions_or_labels[0]].keys())
    means = {}
    for r in regions_or_labels:
        means[r] = {}
        for m in metric_list:
            means[r][m] = np.nanmean([i['metrics'][r][m] for i in results])

    # foreground mean
    foreground_mean = {}
    for m in metric_list:
        values = []
        for k in means.keys():
            if k == 0 or k == '0':
                continue
            values.append(means[k][m])
        foreground_mean[m] = np.mean(values)

    [recursive_fix_for_json_export(i) for i in results]
    recursive_fix_for_json_export(means)
    recursive_fix_for_json_export(foreground_mean)
    result = {'metric_per_case': results, 'mean': means, 'foreground_mean': foreground_mean}
    if output_file is not None:
        save_summary_json(result, output_file)
    return result
    # print('DONE')


def compute_metrics_on_folder2(folder_ref: str, folder_pred: str, dataset_json_file: str, plans_file: str,
                               output_file: str = None,
                               num_processes: int = default_num_processes,
                               chill: bool = False):
    dataset_json = load_json(dataset_json_file)
    # get file ending
    file_ending = dataset_json['file_ending']

    # get reader writer class
    example_file = subfiles(folder_ref, suffix=file_ending, join=True)[0]
    rw = determine_reader_writer_from_dataset_json(dataset_json, example_file)()

    # maybe auto set output file
    if output_file is None:
        output_file = join(folder_pred, 'summary.json')

    lm = PlansManager(plans_file).get_label_manager(dataset_json)
    compute_metrics_on_folder(folder_ref, folder_pred, output_file, rw, file_ending,
                              lm.foreground_regions if lm.has_regions else lm.foreground_labels, lm.ignore_label,
                              num_processes, chill=chill)


def compute_metrics_on_folder_simple(folder_ref: str, folder_pred: str, labels: Union[Tuple[int, ...], List[int]],
                                     output_file: str = None,
                                     num_processes: int = default_num_processes,
                                     ignore_label: int = None,
                                     chill: bool = False):
    example_file = subfiles(folder_ref, join=True)[0]
    file_ending = os.path.splitext(example_file)[-1]
    rw = determine_reader_writer_from_file_ending(file_ending, example_file, allow_nonmatching_filename=True,
                                                  verbose=False)()
    # maybe auto set output file
    if output_file is None:
        output_file = join(folder_pred, 'summary.json')
    compute_metrics_on_folder(folder_ref, folder_pred, output_file, rw, file_ending,
                              labels, ignore_label=ignore_label, num_processes=num_processes, chill=chill)


def evaluate_folder_entry_point():
    import argparse
    parser = argparse.ArgumentParser()
    parser.add_argument('gt_folder', type=str, help='folder with gt segmentations')
    parser.add_argument('pred_folder', type=str, help='folder with predicted segmentations')
    parser.add_argument('-djfile', type=str, required=True,
                        help='dataset.json file')
    parser.add_argument('-pfile', type=str, required=True,
                        help='plans.json file')
    parser.add_argument('-o', type=str, required=False, default=None,
                        help='Output file. Optional. Default: pred_folder/summary.json')
    parser.add_argument('-np', type=int, required=False, default=default_num_processes,
                        help=f'number of processes used. Optional. Default: {default_num_processes}')
    parser.add_argument('--chill', action='store_true', help='dont crash if folder_pred does not have all files that are present in folder_gt')
    args = parser.parse_args()
    compute_metrics_on_folder2(args.gt_folder, args.pred_folder, args.djfile, args.pfile, args.o, args.np, chill=args.chill)


def evaluate_simple_entry_point():
    import argparse
    parser = argparse.ArgumentParser()
    parser.add_argument('gt_folder', type=str, help='folder with gt segmentations')
    parser.add_argument('pred_folder', type=str, help='folder with predicted segmentations')
    parser.add_argument('-l', type=int, nargs='+', required=True,
                        help='list of labels')
    parser.add_argument('-il', type=int, required=False, default=None,
                        help='ignore label')
    parser.add_argument('-o', type=str, required=False, default=None,
                        help='Output file. Optional. Default: pred_folder/summary.json')
    parser.add_argument('-np', type=int, required=False, default=default_num_processes,
                        help=f'number of processes used. Optional. Default: {default_num_processes}')
    parser.add_argument('--chill', action='store_true', help='dont crash if folder_pred does not have all files that are present in folder_gt')

    args = parser.parse_args()
    compute_metrics_on_folder_simple(args.gt_folder, args.pred_folder, args.l, args.o, args.np, args.il, chill=args.chill)


if __name__ == '__main__':
    folder_ref = '/media/fabian/data/nnUNet_raw/Dataset004_Hippocampus/labelsTr'
    folder_pred = '/home/fabian/results/nnUNet_remake/Dataset004_Hippocampus/nnUNetModule__nnUNetPlans__3d_fullres/fold_0/validation'
    output_file = '/home/fabian/results/nnUNet_remake/Dataset004_Hippocampus/nnUNetModule__nnUNetPlans__3d_fullres/fold_0/validation/summary.json'
    image_reader_writer = SimpleITKIO()
    file_ending = '.nii.gz'
    regions = labels_to_list_of_regions([1, 2])
    ignore_label = None
    num_processes = 12
    compute_metrics_on_folder(folder_ref, folder_pred, output_file, image_reader_writer, file_ending, regions, ignore_label,
                              num_processes)<|MERGE_RESOLUTION|>--- conflicted
+++ resolved
@@ -1,11 +1,9 @@
 import multiprocessing
-import torch
 import os
-from monai.metrics import compute_hausdorff_distance
 from copy import deepcopy
 from multiprocessing import Pool
 from typing import Tuple, List, Union, Optional
-from torch.nn.functional import one_hot
+
 import numpy as np
 from batchgenerators.utilities.file_and_folder_operations import subfiles, join, save_json, load_json, \
     isfile
@@ -17,8 +15,6 @@
 # the Evaluator class of the previous nnU-Net was great and all but man was it overengineered. Keep it simple
 from nnunetv2.utilities.json_export import recursive_fix_for_json_export
 from nnunetv2.utilities.plans_handling.plans_handler import PlansManager
-from monai.metrics import compute_hausdorff_distance
-
 
 
 def label_or_region_to_key(label_or_region: Union[int, Tuple[int]]):
@@ -37,7 +33,7 @@
 
 def save_summary_json(results: dict, output_file: str):
     """
-    json does not support tuples as keys (why does it have to be so shitty) so we need to convert that shit
+    stupid json does not support tuples as keys (why does it have to be so shitty) so we need to convert that shit
     ourselves
     """
     results_converted = deepcopy(results)
@@ -96,10 +92,7 @@
     # load images
     seg_ref, seg_ref_dict = image_reader_writer.read_seg(reference_file)
     seg_pred, seg_pred_dict = image_reader_writer.read_seg(prediction_file)
-<<<<<<< HEAD
-    spacing = seg_ref_dict['spacing']
-=======
->>>>>>> 9b10d6c0
+    # spacing = seg_ref_dict['spacing']
 
     ignore_mask = seg_ref == ignore_label if ignore_label is not None else None
 
@@ -107,41 +100,21 @@
     results['reference_file'] = reference_file
     results['prediction_file'] = prediction_file
     results['metrics'] = {}
-    spacing = seg_ref_dict['spacing']
     for r in labels_or_regions:
         results['metrics'][r] = {}
         mask_ref = region_or_label_to_mask(seg_ref, r)
         mask_pred = region_or_label_to_mask(seg_pred, r)
         tp, fp, fn, tn = compute_tp_fp_fn_tn(mask_ref, mask_pred, ignore_mask)
-<<<<<<< HEAD
-        # TODO replace with better (faster) one hot directly via numpy (eye + dims)
-        o_pred = np.transpose(one_hot(torch.tensor(mask_pred).to(torch.int64)).numpy(), (0, 4, 1, 2, 3))
-        o_ref = np.transpose(one_hot(torch.tensor(mask_ref).to(torch.int64)).numpy(), (0, 4, 1, 2, 3))
-        hsd95 = compute_hausdorff_distance(o_pred, o_ref, percentile=95., spacing=spacing).numpy()[0][0]
-=======
-        
-        mask_pred_int = mask_pred.astype(np.int64)
-        one_hot_mask_pred = np.eye(np.max(mask_pred_int) + 1)[mask_pred_int]
-        o_pred = np.transpose(one_hot_mask_pred, (0, 4, 1, 2, 3))
-
-        mask_ref_int = mask_ref.astype(np.int64)
-        one_hot_mask_ref = np.eye(np.max(mask_ref_int) + 1)[mask_ref_int]
-        o_ref = np.transpose(one_hot_mask_ref, (0, 4, 1, 2, 3))
-        hsd95 = compute_hausdorff_distance(o_pred, o_ref, percentile=95., spacing=spacing).numpy()[0][0]
-        
->>>>>>> 9b10d6c0
         if tp + fp + fn == 0:
             results['metrics'][r]['Dice'] = np.nan
             results['metrics'][r]['IoU'] = np.nan
         else:
             results['metrics'][r]['Dice'] = 2 * tp / (2 * tp + fp + fn)
             results['metrics'][r]['IoU'] = tp / (tp + fp + fn)
-        results['metrics'][r]['HSD95'] = hsd95
         results['metrics'][r]['FP'] = fp
         results['metrics'][r]['TP'] = tp
         results['metrics'][r]['FN'] = fn
         results['metrics'][r]['TN'] = tn
-        results['metrics'][r]['HSD95'] = hsd95
         results['metrics'][r]['n_pred'] = fp + tp
         results['metrics'][r]['n_ref'] = fn + tp
     return results
@@ -163,7 +136,7 @@
     files_ref = subfiles(folder_ref, suffix=file_ending, join=False)
     if not chill:
         present = [isfile(join(folder_pred, i)) for i in files_ref]
-        assert all(present), "Not all files in folder_ref exist in folder_pred"
+        assert all(present), "Not all files in folder_pred exist in folder_ref"
     files_ref = [join(folder_ref, i) for i in files_pred]
     files_pred = [join(folder_pred, i) for i in files_pred]
     with multiprocessing.get_context("spawn").Pool(num_processes) as pool:
