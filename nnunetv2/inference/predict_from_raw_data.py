--- conflicted
+++ resolved
@@ -702,14 +702,6 @@
                 predicted_logits = predicted_logits[(slice(None), *slicer_revert_padding[1:])]
         return predicted_logits
 
-<<<<<<< HEAD
-def _getDefaultValue(env: str, dtype: type, default: any,) -> any:
-    try:
-        val = dtype(os.environ.get(env) or default)
-    except:
-        val = default
-    return val
-=======
     def predict_from_files_sequential(self,
                            list_of_lists_or_source_folder: Union[str, List[List[str]]],
                            output_folder_or_list_of_truncated_output_files: Union[str, None, List[str]],
@@ -796,7 +788,12 @@
         empty_cache(self.device)
         return ret
 
->>>>>>> 55f6c501
+def _getDefaultValue(env: str, dtype: type, default: any,) -> any:
+    try:
+        val = dtype(os.environ.get(env) or default)
+    except:
+        val = default
+    return val
 
 def predict_entry_point_modelfolder():
     import argparse
