import torch
from nnunetv2.training.loss.deep_supervision import DeepSupervisionWrapper
from nnunetv2.training.nnUNetTrainer.nnUNetTrainer import nnUNetTrainer
from nnunetv2.training.loss.robust_ce_loss import RobustCrossEntropyLoss
import numpy as np


class nnUNetTrainerCELoss(nnUNetTrainer):
    def _build_loss(self):
        assert not self.label_manager.has_regions, "regions not supported by this trainer"
        loss = RobustCrossEntropyLoss(
            weight=None, ignore_index=self.label_manager.ignore_label if self.label_manager.has_ignore_label else -100
        )

        # we give each output a weight which decreases exponentially (division by 2) as the resolution decreases
        # this gives higher resolution outputs more weight in the loss
        if self.enable_deep_supervision:
            deep_supervision_scales = self._get_deep_supervision_scales()
            weights = np.array([1 / (2**i) for i in range(len(deep_supervision_scales))])
            weights[-1] = 0

            # we don't use the lowest 2 outputs. Normalize weights so that they sum to 1
            weights = weights / weights.sum()
            # now wrap the loss
            loss = DeepSupervisionWrapper(loss, weights)
        return loss


class nnUNetTrainerCELoss_5epochs(nnUNetTrainerCELoss):
    def __init__(
        self,
        plans: dict,
        configuration: str,
        fold: int,
        dataset_json: dict,
        device: torch.device = torch.device("cuda"),
    ):
        """used for debugging plans etc"""
<<<<<<< HEAD
        super().__init__(plans, configuration, fold, dataset_json, device)
        self.num_epochs = 5
=======
        super().__init__(plans, configuration, fold, dataset_json, unpack_dataset, device)
        self.num_epochs = 5
        
class nnUNetTrainerCELoss_300epochs(nnUNetTrainerCELoss):
    def __init__(
        self,
        plans: dict,
        configuration: str,
        fold: int,
        dataset_json: dict,
        unpack_dataset: bool = True,
        device: torch.device = torch.device("cuda"),
    ):
        """used for debugging plans etc"""
        super().__init__(plans, configuration, fold, dataset_json, unpack_dataset, device)
        self.num_epochs = 300
>>>>>>> 6a141bf5
<|MERGE_RESOLUTION|>--- conflicted
+++ resolved
@@ -36,11 +36,7 @@
         device: torch.device = torch.device("cuda"),
     ):
         """used for debugging plans etc"""
-<<<<<<< HEAD
         super().__init__(plans, configuration, fold, dataset_json, device)
-        self.num_epochs = 5
-=======
-        super().__init__(plans, configuration, fold, dataset_json, unpack_dataset, device)
         self.num_epochs = 5
         
 class nnUNetTrainerCELoss_300epochs(nnUNetTrainerCELoss):
@@ -55,5 +51,4 @@
     ):
         """used for debugging plans etc"""
         super().__init__(plans, configuration, fold, dataset_json, unpack_dataset, device)
-        self.num_epochs = 300
->>>>>>> 6a141bf5
+        self.num_epochs = 300